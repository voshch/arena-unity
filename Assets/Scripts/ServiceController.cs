--- conflicted
+++ resolved
@@ -27,12 +27,9 @@
     Dictionary<string, GameObject> activeModels;
     GameObject obstaclesParent;
     GameObject wallsParent;
-<<<<<<< HEAD
     public GameObject PedMale;
-=======
     GameObject pedsParent;
     public PedController pedController;
->>>>>>> f3a3432d
 
     void Start()
     {           
@@ -246,18 +243,6 @@
     }
 
     private GameObject SpawnObstacleOrPed(SpawnModelRequest request) 
-<<<<<<< HEAD
-    {           
-        GameObject entity = Instantiate(PedMale) as GameObject;
-        entity.name = request.model_name;
-
-        // sort under obstacles parent
-        entity.transform.SetParent(obstaclesParent.transform);
-        Utils.SetPose(entity, request.initial_pose);
-
-        Rigidbody rb = entity.AddComponent(typeof(Rigidbody)) as Rigidbody;
-        //rb.useGravity = true;
-=======
     {
         GameObject entity;
 
@@ -279,7 +264,6 @@
             entity.transform.SetParent(obstaclesParent.transform);
 
             Utils.SetPose(entity, request.initial_pose);
->>>>>>> f3a3432d
 
             Rigidbody rb = entity.AddComponent(typeof(Rigidbody)) as Rigidbody;
             rb.useGravity = true;
