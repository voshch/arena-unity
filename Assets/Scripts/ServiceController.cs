--- conflicted
+++ resolved
@@ -19,6 +19,8 @@
     [SerializeField]
     string SpawnServiceName = "unity/spawn_model";
     [SerializeField]
+    string SpawnWallsServiceName = "unity/spawn_walls";
+    [SerializeField]
     string DeleteServiceName = "unity/delete_model";
     [SerializeField]
     string MoveServiceName = "unity/set_model_state";
@@ -33,22 +35,15 @@
         activeModels = new Dictionary<string, GameObject>();
 
         // register the services with ROS
-<<<<<<< HEAD
-        ROSConnection.GetOrCreateInstance().ImplementService<SpawnModelRequest, SpawnModelResponse>(SpawnServiceName, HandleSpawn);
-        ROSConnection.GetOrCreateInstance().ImplementService<SpawnWallsRequest, SpawnWallsResponse>("unity/spawn_walls", HandleWalls);
-        ROSConnection.GetOrCreateInstance().ImplementService<DeleteModelRequest, DeleteModelResponse>(DeleteServiceName, HandleDelete);
-        ROSConnection.GetOrCreateInstance().ImplementService<SetModelStateRequest, SetModelStateResponse>(MoveServiceName, HandleState);
-        ROSConnection.GetOrCreateInstance().Subscribe<PoseStampedMsg>(GoalServiceName, HandleGoal);
-=======
         ROSConnection ros_con = ROSConnection.GetOrCreateInstance();
         ros_con.ImplementService<SpawnModelRequest, SpawnModelResponse>(SpawnServiceName, HandleSpawn);
+        ros_con.ImplementService<SpawnWallsRequest, SpawnWallsResponse>(SpawnWallsServiceName, HandleWalls);
         ros_con.ImplementService<DeleteModelRequest, DeleteModelResponse>(DeleteServiceName, HandleDelete);
         ros_con.ImplementService<SetModelStateRequest, SetModelStateResponse>(MoveServiceName, HandleState);
         ros_con.Subscribe<PoseStampedMsg>(GoalServiceName, HandleGoal);
 
         // initialize empty parent game object of obstacles (dynamic and static)
         obstaclesParent = new GameObject("Obstacles");
->>>>>>> b07def8b
     }
 
     /// HANDLER SECTION
@@ -152,47 +147,8 @@
         // check if laser configuration has fram/joint specified
         if (!laserDict.TryGetValue("frame", out object frameName))
         {
-<<<<<<< HEAD
-            // TOOD: Load robots dynamically from urdf string
-            // entity = Utils.CreateGameObjectFromUrdfFile(
-            //     "Assets/arena-simulation-setup/robot/burger/urdf/burger.urdf", // replace by urdf path
-            //     request.model_name + "_manually_loaded"
-            // );
-            entity = Instantiate(robotModel,
-                new Vector3(
-                // (float)request.initial_pose.position.x,
-                -5.0f,
-                (float)request.initial_pose.position.y,
-                // (float)request.initial_pose.position.z
-                1.0f
-            ), new Quaternion(
-                (float)request.initial_pose.orientation.x,
-                (float)request.initial_pose.orientation.y,
-                (float)request.initial_pose.orientation.z,
-                (float)request.initial_pose.orientation.w
-            ));
-            entity.name = "burger";
-
-            // Set up TF
-            entity.transform.GetChild(1).gameObject.AddComponent(typeof(ROSTransformTreePublisher));
-
-            // Set up Drive
-            Drive drive = entity.AddComponent(typeof(Drive)) as Drive;
-            drive.topicNamespace = request.robot_namespace;
-            // temp manually only for burger
-            drive.wA1 = FindSubChild(entity, "burger/wheel_right_link").GetComponent<ArticulationBody>();
-            drive.wA2 = FindSubChild(entity, "burger/wheel_left_link").GetComponent<ArticulationBody>();
-
-            // Set up Scan
-            var scanComponentName = "burger/base_scan";
-            GameObject laserLink = FindSubChild(entity, scanComponentName);
-            LaserScanSensor laserScan = laserLink.AddComponent(typeof(LaserScanSensor)) as LaserScanSensor;
-            laserScan.topic = "/burger/scan";
-            laserScan.frameId = scanComponentName;
-=======
             Debug.LogError("Robot Model Config for Laser Scan has no frame specified!");
             return null;
->>>>>>> b07def8b
         }
 
         // get laser scan frame joint game object
@@ -200,16 +156,8 @@
         Transform laserScanFrameTf = Utils.FindChildGameObject(robot.transform, laserJointName);
         if (laserScanFrameTf == null) 
         {
-<<<<<<< HEAD
-            // Standard Object
-            entity = GameObject.CreatePrimitive(PrimitiveType.Cube);
-            entity.name = request.model_name;
-            // TODO: Currently not working properly for robots, so moved here
-            SetInitialPose(entity, initialPose);
-=======
             Debug.LogError("Robot has no joint game object as specified in Model Config for laser scan!");
             return null;
->>>>>>> b07def8b
         }
 
         return laserScanFrameTf.gameObject;
@@ -308,10 +256,14 @@
         return entity;
     }
 
-<<<<<<< HEAD
+    private void HandleGoal(PoseStampedMsg msg)
+    {
+        Debug.Log(msg.ToString());
+    }
+
     private SpawnWallsResponse HandleWalls(SpawnWallsRequest request)
     {
-        // Constants (move later)
+                // Constants (move later)
         const float WALL_HEIGHT = 4f;
         const int WALL_LAYER = 3;
         const String WALL_TAG = "Wall";
@@ -353,15 +305,6 @@
         return new SpawnWallsResponse(true, "Received Spawn Wall Request");
     }
 
-    /// <summary> Sets the position and rotation according to initPos </summary>
-    private void SetInitialPose(GameObject obj, PoseMsg initPos)
-=======
-    private void HandleGoal(PoseStampedMsg msg)
->>>>>>> b07def8b
-    {
-        Debug.Log(msg.ToString());
-    }
-
     private GameObject FindSubChild(GameObject gameObject, string objName)
     {
         if (gameObject.name == objName)
